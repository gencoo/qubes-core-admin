#
# The Qubes OS Project, https://www.qubes-os.org/
#
# Copyright (C) 2010-2015  Joanna Rutkowska <joanna@invisiblethingslab.com>
# Copyright (C) 2013-2015  Marek Marczykowski-Górecki
#                              <marmarek@invisiblethingslab.com>
# Copyright (C) 2014-2015  Wojtek Porczyk <woju@invisiblethingslab.com>
#
# This program is free software; you can redistribute it and/or modify
# it under the terms of the GNU General Public License as published by
# the Free Software Foundation; either version 2 of the License, or
# (at your option) any later version.
#
# This program is distributed in the hope that it will be useful,
# but WITHOUT ANY WARRANTY; without even the implied warranty of
# MERCHANTABILITY or FITNESS FOR A PARTICULAR PURPOSE.  See the
# GNU General Public License for more details.
#
# You should have received a copy of the GNU General Public License along
# with this program; if not, write to the Free Software Foundation, Inc.,
# 51 Franklin Street, Fifth Floor, Boston, MA 02110-1301 USA.
#

from __future__ import absolute_import

import asyncio
import base64
import datetime
import errno
import grp
import os
import os.path
import shutil
import string
import subprocess
import uuid
import warnings

import libvirt  # pylint: disable=import-error
import lxml

import qubes
import qubes.config
import qubes.exc
import qubes.storage
import qubes.storage.file
import qubes.utils
import qubes.vm
import qubes.vm.mix.net

qmemman_present = False
try:
    import qubes.qmemman.client  # pylint: disable=wrong-import-position
    qmemman_present = True
except ImportError:
    pass

MEM_OVERHEAD_BASE = (3 + 1) * 1024 * 1024
MEM_OVERHEAD_PER_VCPU = 3 * 1024 * 1024 / 2


def _setter_qid(self, prop, value):
    ''' Helper for setting the domain qid '''
    # pylint: disable=unused-argument
    value = int(value)
    if not 0 <= value <= qubes.config.max_qid:
        raise ValueError(
            '{} value must be between 0 and qubes.config.max_qid'.format(
                prop.__name__))
    return value


def _setter_kernel(self, prop, value):
    ''' Helper for setting the domain kernel and running sanity checks on it.
    '''  # pylint: disable=unused-argument
    if not value:
        return ''
    value = str(value)
    if '/' in value:
        raise qubes.exc.QubesPropertyValueError(self, prop, value,
            'Kernel name cannot contain \'/\'')
    return value


def _setter_positive_int(self, prop, value):
    ''' Helper for setting a positive int. Checks that the int is >= 0 '''
    # pylint: disable=unused-argument
    value = int(value)
    if value <= 0:
        raise ValueError('Value must be positive')
    return value


def _setter_default_user(self, prop, value):
    ''' Helper for setting default user '''
    value = str(value)
    # specifically forbid: ':', ' ', ''', '"'
    allowed_chars = string.ascii_letters + string.digits + '_-+,.'
    if not all(c in allowed_chars for c in value):
        raise qubes.exc.QubesPropertyValueError(self, prop, value,
            'Username can contain only those characters: ' + allowed_chars)
    return value

def _setter_virt_mode(self, prop, value):
    value = str(value)
    value = value.lower()
    if value not in ('hvm', 'pv'):
        raise qubes.exc.QubesPropertyValueError(self, prop, value,
            'Invalid virtualization mode, supported values: hvm, pv')
    return value


class QubesVM(qubes.vm.mix.net.NetVMMixin, qubes.vm.BaseVM):
    '''Base functionality of Qubes VM shared between all VMs.

    The following events are raised on this class or its subclasses:

        .. event:: domain-init (subject, event)

            Fired at the end of class' constructor.

            :param subject: Event emitter (the qube object)
            :param event: Event name (``'domain-init'``)

        .. event:: domain-load (subject, event)

            Fired after the qube was loaded from :file:`qubes.xml`

            :param subject: Event emitter (the qube object)
            :param event: Event name (``'domain-loaded'``)

        .. event:: domain-pre-start \
                (subject, event, start_guid, mem_required)

            Fired at the beginning of :py:meth:`start` method.

            Handler for this event can be asynchronous (a coroutine).

            :param subject: Event emitter (the qube object)
            :param event: Event name (``'domain-pre-start'``)

            *other arguments are as in :py:meth:`start`*

        .. event:: domain-spawn (subject, event, start_guid)

            Fired after creating libvirt domain.

            :param subject: Event emitter (the qube object)
            :param event: Event name (``'domain-spawn'``)

            Handler for this event can be asynchronous (a coroutine).

            *other arguments are as in :py:meth:`start`*

        .. event:: domain-start (subject, event, start_guid)

            Fired at the end of :py:meth:`start` method.

            Handler for this event can be asynchronous (a coroutine).

            :param subject: Event emitter (the qube object)
            :param event: Event name (``'domain-start'``)

            *other arguments are as in :py:meth:`start`*

        .. event:: domain-shutdown (subject, event)

            Fired when domain has been shut down.

            :param subject: Event emitter (the qube object)
            :param event: Event name (``'domain-shutdown'``)

        .. event:: domain-pre-shutdown (subject, event, force)

            Fired at the beginning of :py:meth:`shutdown` method.

            Handler for this event can be asynchronous (a coroutine).

            :param subject: Event emitter (the qube object)
            :param event: Event name (``'domain-pre-shutdown'``)
            :param force: If the shutdown is to be forceful

        .. event:: domain-cmd-pre-run (subject, event, start_guid)

            Fired at the beginning of :py:meth:`run_service` method.

            Handler for this event can be asynchronous (a coroutine).

            :param subject: Event emitter (the qube object)
            :param event: Event name (``'domain-cmd-pre-run'``)
            :param start_guid: If the gui daemon can be started

        .. event:: domain-create-on-disk (subject, event)

            Fired at the end of :py:meth:`create_on_disk` method.

            Handler for this event can be asynchronous (a coroutine).

            :param subject: Event emitter (the qube object)
            :param event: Event name (``'domain-create-on-disk'``)

        .. event:: domain-remove-from-disk (subject, event)

            Fired at the beginning of :py:meth:`remove_from_disk` method, before
            the qube directory is removed.

            Handler for this event can be asynchronous (a coroutine).

            :param subject: Event emitter (the qube object)
            :param event: Event name (``'domain-remove-from-disk'``)

        .. event:: domain-clone-files (subject, event, src)

            Fired at the end of :py:meth:`clone_disk_files` method.

            Handler for this event can be asynchronous (a coroutine).

            :param subject: Event emitter (the qube object)
            :param event: Event name (``'domain-clone-files'``)
            :param src: source qube

        .. event:: domain-verify-files (subject, event)

            Fired at the end of :py:meth:`clone_disk_files` method.

            :param subject: Event emitter (the qube object)
            :param event: Event name (``'domain-verify-files'``)

            If you think some files are missing or damaged, raise an exception.

        .. event:: domain-is-fully-usable (subject, event)

            Fired at the end of :py:meth:`clone_disk_files` method.

            :param subject: Event emitter (the qube object)
            :param event: Event name (``'domain-is-fully-usable'``)

            You may ``yield False`` from the handler if you think the qube is
            not fully usable. This will cause the domain to be in "transient"
            state in the domain lifecycle.

        .. event:: domain-qdb-create (subject, event)

            Fired at the end of :py:meth:`create_qdb_entries` method.

            :param subject: Event emitter (the qube object)
            :param event: Event name (``'domain-qdb-create'``)

            This event is a good place to add your custom entries to the qdb.

        .. event:: domain-qdb-change:watched-path (subject, event, path)

            Fired when watched QubesDB entry is changed. See
            :py:meth:`watch_qdb_path`. *watched-path* part of event name is
            what path was registered for watching, *path* in event argument
            is what actually have changed (which may be different if watching a
            directory, i.e. a path with `/` at the end).

            :param subject: Event emitter (the qube object)
            :param event: Event name (``'domain-qdb-change'``)
            :param path: changed QubesDB path

        .. event:: backup-get-files (subject, event)

            Collects additional file to be included in a backup.

            :param subject: Event emitter (the qube object)
            :param event: Event name (``'backup-get-files'``)

            Handlers should yield paths of the files.

        .. event:: domain-restore (subject, event)

            Domain was just restored from backup, although the storage was not
            yet verified and the app object was not yet saved.

            :param subject: Event emitter (the qube object)
            :param event: Event name (``'domain-restore'``)

        .. event:: domain-feature-set (subject, event, feature, value
            [, oldvalue])

            A feature was changed.
            *oldvalue* is present only when there was any.

            :param subject: Event emitter (the qube object)
            :param event: Event name (``'domain-feature-set'``)
            :param feature: feature name
            :param value: new value
            :param oldvalue: old value, if any

        .. event:: domain-feature-delete (subject, event, feature)

            A feature was removed.

            :param subject: Event emitter (the qube object)
            :param event: Event name (``'domain-feature-delete'``)
            :param feature: feature name

        .. event:: domain-tag-add (subject, event, tag)

            A tag was added.

            :param subject: Event emitter (the qube object)
            :param event: Event name (``'domain-tag-add'``)
            :param tag: tag name

        .. event:: domain-tag-delete (subject, event, tag)

            A feature was removed.

            :param subject: Event emitter (the qube object)
            :param event: Event name (``'domain-tag-delete'``)
            :param tag: tag name

        .. event:: feature-request (subject, event, *, untrusted_features)

            The domain is performing a feature request.

            :param subject: Event emitter (the qube object)
            :param event: Event name (``'feature-request'``)
            :param untrusted_features: :py:class:`dict` containing the feature \
            request

            The content of the `untrusted_features` variable is, as the name
            implies, **UNTRUSTED**. The remind this to programmer, the variable
            name has to be exactly as provided.

            It is up to the extensions to decide, what to do with request,
            ranging from plainly ignoring the request to verbatim copy into
            :py:attr:`features` with only minimal sanitisation.

        .. event:: monitor-layout-change (subject, event, monitor_layout)

            Desktop layout was changed, probably because a display was plugged
            in or out.

            :param subject: Event emitter (the qube object)
            :param event: Event name (``'monitor-layout-change'``)
            :param monitor_layout: The new layout

        .. event:: firewall-changed (subject, event)

            Firewall was changed.

            :param subject: Event emitter (the qube object)
            :param event: Event name (``'firewall-changed'``)

        .. event:: net-domain-connect (subject, event, vm)

            Fired after connecting a domiain to this vm.

            :param subject: Event emitter (the qube object)
            :param event: Event name (``'net-domain-connect'``)
            :param vm: The domain that was just connected.

            On the `vm` object there was probably ``property-set:netvm`` fired
            earlier.
    '''

    #
    # per-class properties
    #

    #: directory in which domains of this class will reside
    dir_path_prefix = qubes.config.system_path['qubes_appvms_dir']

    #
    # properties loaded from XML
    #

    label = qubes.property('label',
        setter=qubes.vm.setter_label,
        saver=(lambda self, prop, value: 'label-{}'.format(value.index)),
        doc='''Colourful label assigned to VM. This is where the colour of the
            padlock is set.''')

#   provides_network = qubes.property('provides_network',
#       type=bool, setter=qubes.property.bool,
#       doc='`True` if it is NetVM or ProxyVM, false otherwise.')

    qid = qubes.property('qid', type=int, write_once=True,
        setter=_setter_qid,
        clone=False,
        doc='''Internal, persistent identificator of particular domain. Note
            this is different from Xen domid.''')

    name = qubes.property('name', type=str, write_once=True,
        clone=False,
        doc='User-specified name of the domain.')

    uuid = qubes.property('uuid', type=uuid.UUID, write_once=True,
        clone=False,
        doc='UUID from libvirt.')

    virt_mode = qubes.property('virt_mode',
        type=str, setter=_setter_virt_mode,
        default='hvm',
        doc='''Virtualisation mode: full virtualisation ("hvm"),
            or paravirtualisation ("pv")''')

    installed_by_rpm = qubes.property('installed_by_rpm',
        type=bool, setter=qubes.property.bool,
        default=False,
        doc='''If this domain's image was installed from package tracked by
            package manager.''')

    memory = qubes.property('memory', type=int,
        setter=_setter_positive_int,
        default=(lambda self:
            qubes.config.defaults[
                'hvm_memory' if self.virt_mode == 'hvm' else 'memory']),
        doc='Memory currently available for this VM.')

    maxmem = qubes.property('maxmem', type=int,
        setter=_setter_positive_int,
        default=(lambda self:
            int(min(self.app.host.memory_total / 1024 / 2, 4000))),
        doc='''Maximum amount of memory available for this VM (for the purpose
            of the memory balancer).''')

    stubdom_mem = qubes.property('stubdom_mem', type=int,
        setter=_setter_positive_int,
        default=None,
        doc='Memory ammount allocated for the stubdom')

    vcpus = qubes.property('vcpus',
        type=int,
        setter=_setter_positive_int,
        default=2,
        doc='Number of virtual CPUs for a qube')

    # CORE2: swallowed uses_default_kernel
    kernel = qubes.property('kernel', type=str,
        setter=_setter_kernel,
        default=(lambda self: self.app.default_kernel),
        doc='Kernel used by this domain.')

    # CORE2: swallowed uses_default_kernelopts
    # pylint: disable=no-member
    kernelopts = qubes.property('kernelopts', type=str, load_stage=4,
        default=(lambda self: qubes.config.defaults['kernelopts_pcidevs']
            # pylint: disable=no-member
            if list(self.devices['pci'].persistent())
            else self.template.kernelopts if hasattr(self, 'template')
            else qubes.config.defaults['kernelopts']),
        doc='Kernel command line passed to domain.')

    debug = qubes.property('debug', type=bool, default=False,
        setter=qubes.property.bool,
        doc='Turns on debugging features.')

    # XXX what this exactly does?
    # XXX shouldn't this go to standalone VM and TemplateVM, and leave here
    #     only plain property?
    default_user = qubes.property('default_user', type=str,
        # pylint: disable=no-member
        default=(lambda self: self.template.default_user
            if hasattr(self, 'template') else 'user'),
        setter=_setter_default_user,
        doc='FIXME')

    # pylint: enable=no-member

#   @property
#   def default_user(self):
#       if self.template is not None:
#           return self.template.default_user
#       else:
#           return self._default_user

    qrexec_timeout = qubes.property('qrexec_timeout', type=int, default=60,
        setter=_setter_positive_int,
        doc='''Time in seconds after which qrexec connection attempt is deemed
            failed. Operating system inside VM should be able to boot in this
            time.''')

    autostart = qubes.property('autostart', default=False,
        type=bool, setter=qubes.property.bool,
        doc='''Setting this to `True` means that VM should be autostarted on
            dom0 boot.''')

    include_in_backups = qubes.property('include_in_backups',
        default=True,
        type=bool, setter=qubes.property.bool,
        doc='If this domain is to be included in default backup.')

    # format got changed from %s to str(datetime.datetime)
    backup_timestamp = qubes.property('backup_timestamp', default=None,
        setter=(lambda self, prop, value:
            value if isinstance(value, datetime.datetime) else
            datetime.datetime.fromtimestamp(int(value))),
        saver=(lambda self, prop, value: value.strftime('%s')),
        doc='FIXME')

    default_dispvm = qubes.VMProperty('default_dispvm',
        load_stage=4,
        allow_none=True,
        default=(lambda self: self.app.default_dispvm),
        doc='Default VM to be used as Disposable VM for service calls.')

    updateable = qubes.property('updateable',
        default=(lambda self: not hasattr(self, 'template')),
        type=bool,
        setter=qubes.property.forbidden,
        doc='True if this machine may be updated on its own.')

    #
    # static, class-wide properties
    #

    #
    # properties not loaded from XML, calculated at run-time
    #

    def __str__(self):
        return self.name

    # VMM-related

    @qubes.stateless_property
    def xid(self):
        '''Xen ID.

        Or not Xen, but ID.
        '''

        if self.libvirt_domain is None:
            return -1
        try:
            return self.libvirt_domain.ID()
        except libvirt.libvirtError as e:
            if e.get_error_code() == libvirt.VIR_ERR_NO_DOMAIN:
                return -1
            else:
                self.log.exception('libvirt error code: {!r}'.format(
                    e.get_error_code()))
                raise

    @qubes.stateless_property
    def stubdom_xid(self):
        if not self.is_running():
            return -1

        if self.app.vmm.xs is None:
            return -1

        stubdom_xid_str = self.app.vmm.xs.read('',
            '/local/domain/{}/image/device-model-domid'.format(self.xid))
        if stubdom_xid_str is None or not stubdom_xid_str.isdigit():
            return -1

        return int(stubdom_xid_str)

    @property
    def attached_volumes(self):
        result = []
        xml_desc = self.libvirt_domain.XMLDesc()
        xml = lxml.etree.fromstring(xml_desc)
        for disk in xml.xpath("//domain/devices/disk"):
            if disk.find('backenddomain') is not None:
                pool_name = 'p_%s' % disk.find('backenddomain').get('name')
                pool = self.app.pools[pool_name]
                vid = disk.find('source').get('dev').split('/dev/')[1]
                for volume in pool.volumes:
                    if volume.vid == vid:
                        result += [volume]
                        break

        return result + list(self.volumes.values())

    @property
    def libvirt_domain(self):
        '''Libvirt domain object from libvirt.

        May be :py:obj:`None`, if libvirt knows nothing about this domain.
        '''

        if self._libvirt_domain is not None:
            return self._libvirt_domain

        # XXX _update_libvirt_domain?
        try:
            self._libvirt_domain = self.app.vmm.libvirt_conn.lookupByUUID(
                self.uuid.bytes)
        except libvirt.libvirtError as e:
            if e.get_error_code() == libvirt.VIR_ERR_NO_DOMAIN:
                self._update_libvirt_domain()
            else:
                raise
        return self._libvirt_domain

    @property
    def block_devices(self):
        ''' Return all :py:class:`qubes.storage.BlockDevice` for current domain
        for serialization in the libvirt XML template as <disk>.
        '''
        for v in self.volumes.values():
            block_dev = v.block_device()
            if block_dev is not None:
                yield block_dev

    @property
    def untrusted_qdb(self):
        '''QubesDB handle for this domain.'''
        if self._qdb_connection is None:
            if self.is_running():
                import qubesdb  # pylint: disable=import-error
                self._qdb_connection = qubesdb.QubesDB(self.name)
        return self._qdb_connection

    @property
    def dir_path(self):
        '''Root directory for files related to this domain'''
        return os.path.join(
            qubes.config.qubes_base_dir,
            self.dir_path_prefix,
            self.name)

    @property
    def icon_path(self):
        return os.path.join(self.dir_path, 'icon.png')

    @property
    def conf_file(self):
        return os.path.join(self.dir_path, 'libvirt.xml')

    # network-related

    #
    # constructor
    #

    def __init__(self, app, xml, volume_config=None, **kwargs):
        # migrate renamed properties
        if xml is not None:
            node_hvm = xml.find('./properties/property[@name=\'hvm\']')
            if node_hvm is not None:
                if qubes.property.bool(None, None, node_hvm.text):
                    kwargs['virt_mode'] = 'hvm'
                else:
                    kwargs['virt_mode'] = 'pv'
                node_hvm.getparent().remove(node_hvm)

        super(QubesVM, self).__init__(app, xml, **kwargs)

        if volume_config is None:
            volume_config = {}

        if hasattr(self, 'volume_config'):
            if xml is not None:
                for node in xml.xpath('volume-config/volume'):
                    name = node.get('name')
                    assert name
                    for key, value in node.items():
                        # pylint: disable=no-member
                        if value == 'True':
                            value = True
                        try:
                            self.volume_config[name][key] = value
                        except KeyError:
                            self.volume_config[name] = {key: value}

            for name, conf in volume_config.items():
                for key, value in conf.items():
                    # pylint: disable=no-member
                    try:
                        self.volume_config[name][key] = value
                    except KeyError:
                        self.volume_config[name] = {key: value}

        elif volume_config:
            raise TypeError(
                'volume_config specified, but {} did not expect that.'.format(
                self.__class__.__name__))

        # Init private attrs

        self._libvirt_domain = None
        self._qdb_connection = None

        if xml is None:
            # we are creating new VM and attributes came through kwargs
            assert hasattr(self, 'qid')
            assert hasattr(self, 'name')

        # Linux specific cap: max memory can't scale beyond 10.79*init_mem
        # see https://groups.google.com/forum/#!topic/qubes-devel/VRqkFj1IOtA
        if self.maxmem > self.memory * 10:
            self.maxmem = self.memory * 10

        if xml is None:
            # new qube, disable updates check if requested for new qubes
            # SEE: 1637 when features are done, migrate to plugin
            if not self.app.check_updates_vm:
                self.features['check-updates'] = False

        # will be initialized after loading all the properties

        #: operations which shouldn't happen simultaneously with qube startup
        #  (including another startup of the same qube)
        self.startup_lock = asyncio.Lock()

        # fire hooks
        if xml is None:
            self.events_enabled = True
        self.fire_event('domain-init')

    def __hash__(self):
        return self.qid

    def __lt__(self, other):
        return self.name < other.name

    def __xml__(self):
        element = super(QubesVM, self).__xml__()

        if hasattr(self, 'volumes'):
            volume_config_node = lxml.etree.Element('volume-config')
            for volume in self.volumes.values():
                volume_config_node.append(volume.__xml__())
            element.append(volume_config_node)

        return element

    #
    # event handlers
    #

    @qubes.events.handler('domain-init', 'domain-load')
    def on_domain_init_loaded(self, event):
        # pylint: disable=unused-argument
        if not hasattr(self, 'uuid'):
            self.uuid = uuid.uuid4()

        # Initialize VM image storage class;
        # it might be already initialized by a recursive call from a child VM
        if self.storage is None:
            self.storage = qubes.storage.Storage(self)

        if not self.app.vmm.offline_mode and self.is_running():
            self.start_qdb_watch(self.name)

    @qubes.events.handler('property-set:label')
    def on_property_set_label(self, event, name, newvalue, oldvalue=None):
        # pylint: disable=unused-argument
        if self.icon_path:
            try:
                os.remove(self.icon_path)
            except OSError:
                pass
            if hasattr(os, "symlink"):
                os.symlink(newvalue.icon_path, self.icon_path)
                subprocess.call(['sudo', 'xdg-icon-resource', 'forceupdate'])
            else:
                shutil.copy(newvalue.icon_path, self.icon_path)

    @qubes.events.handler('property-pre-set:kernel')
    def on_property_pre_set_kernel(self, event, name, newvalue, oldvalue=None):
        # pylint: disable=unused-argument
        if not newvalue:
            return
        dirname = os.path.join(
            qubes.config.qubes_base_dir,
            qubes.config.system_path['qubes_kernels_base_dir'],
            newvalue)
        if not os.path.exists(dirname):
            raise qubes.exc.QubesPropertyValueError(self,
                self.property_get_def(name), newvalue,
                'Kernel {!r} not installed'.format(newvalue))
        for filename in ('vmlinuz', 'initramfs'):
            if not os.path.exists(os.path.join(dirname, filename)):
                raise qubes.exc.QubesPropertyValueError(self,
                    self.property_get_def(name), newvalue,
                    'Kernel {!r} not properly installed: '
                    'missing {!r} file'.format(newvalue, filename))

    @qubes.events.handler('property-pre-set:autostart')
    def on_property_pre_set_autostart(self, event, name, newvalue,
            oldvalue=None):
        # pylint: disable=unused-argument
        # workaround https://bugzilla.redhat.com/show_bug.cgi?id=1181922
        if newvalue:
            retcode = subprocess.call(
                ["sudo", "ln", "-sf",
                 "/usr/lib/systemd/system/qubes-vm@.service",
                 "/etc/systemd/system/multi-user.target.wants/qubes-vm@"
                 "{}.service".format(self.name)])
        else:
            retcode = subprocess.call(
                ['sudo', 'systemctl', 'disable',
                    'qubes-vm@{}.service'.format(self.name)])
        if retcode:
            raise qubes.exc.QubesException(
                'Failed to set autostart for VM in systemd')

    @qubes.events.handler('property-pre-del:autostart')
    def on_property_pre_del_autostart(self, event, name, oldvalue=None):
        # pylint: disable=unused-argument
        if oldvalue:
            retcode = subprocess.call(
                ['sudo', 'systemctl', 'disable',
                    'qubes-vm@{}.service'.format(self.name)])
            if retcode:
                raise qubes.exc.QubesException(
                    'Failed to reset autostart for VM in systemd')

    #
    # methods for changing domain state
    #

    @asyncio.coroutine
    def start(self, start_guid=True, notify_function=None,
            mem_required=None):
        '''Start domain

        :param bool start_guid: FIXME
        :param collections.Callable notify_function: FIXME
        :param int mem_required: FIXME
        '''

        with (yield from self.startup_lock):
            # Intentionally not used is_running(): eliminate also "Paused",
            # "Crashed", "Halting"
            if self.get_power_state() != 'Halted':
                return

            self.log.info('Starting {}'.format(self.name))

            yield from self.fire_event_async('domain-pre-start',
                pre_event=True,
                start_guid=start_guid, mem_required=mem_required)

            yield from self.storage.verify()

            if self.netvm is not None:
                # pylint: disable = no-member
                if self.netvm.qid != 0:
                    if not self.netvm.is_running():
                        yield from self.netvm.start(start_guid=start_guid,
                            notify_function=notify_function)

            qmemman_client = yield from asyncio.get_event_loop().\
                run_in_executor(None, self.request_memory, mem_required)

            try:
                yield from self.storage.start()
                self._update_libvirt_domain()

                self.libvirt_domain.createWithFlags(
                    libvirt.VIR_DOMAIN_START_PAUSED)
            finally:
                if qmemman_client:
                    qmemman_client.close()

            try:
                yield from self.fire_event_async('domain-spawn',
                    start_guid=start_guid)

                self.log.info('Setting Qubes DB info for the VM')
                yield from self.start_qubesdb()
                self.create_qdb_entries()

                self.log.warning('Activating the {} VM'.format(self.name))
                self.libvirt_domain.resume()

                # close() is not really needed, because the descriptor is
                # close-on-exec anyway, the reason to postpone close() is that
                # possibly xl is not done constructing the domain after its main
                # process exits so we close() when we know the domain is up the
                # successful unpause is some indicator of it
                if qmemman_client:
                    qmemman_client.close()
                    qmemman_client = None

                yield from self.start_qrexec_daemon()

                yield from self.fire_event_async('domain-start',
                    start_guid=start_guid)

            except:  # pylint: disable=bare-except
                if self.is_running() or self.is_paused():
                    # This avoids losing the exception if an exception is
                    # raised in self.force_shutdown(), because the vm is not
                    # running or paused
                    yield from self.kill()  # pylint: disable=not-an-iterable
                raise
            finally:
                if qmemman_client:
                    qmemman_client.close()

        return self

    @asyncio.coroutine
    def on_domain_shutdown_coro(self):
        '''Coroutine for executing cleanup after domain shutdown.
        Do not allow domain to be started again until this finishes.
        '''
        with (yield from self.startup_lock):
            yield from self.storage.stop()

    @qubes.events.handler('domain-shutdown')
    def on_domain_shutdown(self, _event, **_kwargs):
        '''Cleanup after domain shutdown'''
        # TODO: ensure that domain haven't been started _before_ this
        # coroutine got a chance to acquire a lock
        asyncio.ensure_future(self.on_domain_shutdown_coro())

    @asyncio.coroutine
    def shutdown(self, force=False, wait=False):
        '''Shutdown domain.

        :raises qubes.exc.QubesVMNotStartedError: \
            when domain is already shut down.
        '''

        if self.is_halted():
            raise qubes.exc.QubesVMNotStartedError(self)

        yield from self.fire_event_async('domain-pre-shutdown', pre_event=True,
            force=force)

        self.libvirt_domain.shutdown()

        while wait and not self.is_halted():
            yield from asyncio.sleep(0.25)

        return self

    @asyncio.coroutine
    def kill(self):
        '''Forcefuly shutdown (destroy) domain.

        :raises qubes.exc.QubesVMNotStartedError: \
            when domain is already shut down.
        '''

        if not self.is_running() and not self.is_paused():
            raise qubes.exc.QubesVMNotStartedError(self)

        self.libvirt_domain.destroy()

        return self

    def force_shutdown(self, *args, **kwargs):
        '''Deprecated alias for :py:meth:`kill`'''
        warnings.warn(
            'Call to deprecated function force_shutdown(), use kill() instead',
            DeprecationWarning, stacklevel=2)
        return self.kill(*args, **kwargs)

    @asyncio.coroutine
    def suspend(self):
        '''Suspend (pause) domain.

        :raises qubes.exc.QubesVMNotRunnignError: \
            when domain is already shut down.
        '''

        if not self.is_running() and not self.is_paused():
            raise qubes.exc.QubesVMNotRunningError(self)

        if list(self.devices['pci'].attached()):
            yield from self.run_service_for_stdio('qubes.SuspendPre')
            self.libvirt_domain.pMSuspendForDuration(
                libvirt.VIR_NODE_SUSPEND_TARGET_MEM, 0, 0)
        else:
            self.libvirt_domain.suspend()

        return self

    @asyncio.coroutine
    def pause(self):
        '''Pause (suspend) domain.'''

        if not self.is_running():
            raise qubes.exc.QubesVMNotRunningError(self)

        self.libvirt_domain.suspend()

        return self

    @asyncio.coroutine
    def resume(self):
        '''Resume suspended domain.

        :raises qubes.exc.QubesVMNotSuspendedError: when machine is not paused
        :raises qubes.exc.QubesVMError: when machine is suspended
        '''

        # pylint: disable=not-an-iterable
        if self.get_power_state() == "Suspended":
            self.libvirt_domain.pMWakeup()
            yield from self.run_service_for_stdio('qubes.SuspendPost')
        else:
            yield from self.unpause()

        return self

    @asyncio.coroutine
    def unpause(self):
        '''Resume (unpause) a domain'''
        if not self.is_paused():
            raise qubes.exc.QubesVMNotPausedError(self)

        self.libvirt_domain.resume()

        return self

    @asyncio.coroutine
    def run_service(self, service, source=None, user=None,
            filter_esc=False, autostart=False, gui=False, **kwargs):
        '''Run service on this VM

        :param str service: service name
        :param qubes.vm.qubesvm.QubesVM source: source domain as presented to
            this VM
        :param str user: username to run service as
        :param bool filter_esc: filter escape sequences to protect terminal \
            emulator
        :param bool autostart: if :py:obj:`True`, machine will be started if \
            it is not running
        :param bool gui: when autostarting, also start gui daemon
        :rtype: asyncio.subprocess.Process

        .. note::
            User ``root`` is redefined to ``SYSTEM`` in the Windows agent code
        '''

        # UNSUPPORTED from previous incarnation:
        #   localcmd, wait, passio*, notify_function, `-e` switch
        #
        # - passio* and friends depend on params to command (like in stdlib)
        # - the filter_esc is orthogonal to passio*
        # - input: see run_service_for_stdio
        # - wait has no purpose since this is asynchronous
        # - notify_function is gone

        source = 'dom0' if source is None else self.app.domains[source].name

        if user is None:
            user = self.default_user

        if self.is_paused():
            # XXX what about autostart?
            raise qubes.exc.QubesVMNotRunningError(
                self, 'Domain {!r} is paused'.format(self.name))
        elif not self.is_running():
            if not autostart:
                raise qubes.exc.QubesVMNotRunningError(self)
            yield from self.start(start_guid=gui)

        if not self.is_qrexec_running():
            raise qubes.exc.QubesVMError(
                self, 'Domain {!r}: qrexec not connected'.format(self.name))

        yield from self.fire_event_async('domain-cmd-pre-run', pre_event=True,
            start_guid=gui)

        return (yield from asyncio.create_subprocess_exec(
            qubes.config.system_path['qrexec_client_path'],
            '-d', str(self.name),
            *(('-t', '-T') if filter_esc else ()),
            '{}:QUBESRPC {} {}'.format(user, service, source),
            **kwargs))

    @asyncio.coroutine
    def run_service_for_stdio(self, *args, input=None, **kwargs):
        '''Run a service, pass an optional input and return (stdout, stderr).

        Raises an exception if return code != 0.

        *args* and *kwargs* are passed verbatim to :py:meth:`run_service`.

        .. warning::
            There are some combinations if stdio-related *kwargs*, which are
            not filtered for problems originating between the keyboard and the
            chair.
        '''  # pylint: disable=redefined-builtin

        kwargs.setdefault('stdin', subprocess.PIPE)
        kwargs.setdefault('stdout', subprocess.PIPE)
        kwargs.setdefault('stderr', subprocess.PIPE)
        p = yield from self.run_service(*args, **kwargs)

        # this one is actually a tuple, but there is no need to unpack it
        stdouterr = yield from p.communicate(input=input)

        if p.returncode:
            raise subprocess.CalledProcessError(p.returncode,
                args[0], *stdouterr)

        return stdouterr

    @staticmethod
    def _prepare_input_for_vmshell(command, input):
        '''Prepare shell input for the given command and optional (real) input
        '''  # pylint: disable=redefined-builtin
        if input is None:
            input = b''
        return b''.join((command.rstrip('\n').encode('utf-8'), b'\n', input))

    def run(self, command, user=None, **kwargs):
        '''Run a shell command inside the domain using qrexec.

        This method is a coroutine.
        '''  # pylint: disable=redefined-builtin

        if user is None:
            user = self.default_user

        return asyncio.create_subprocess_exec(
            qubes.config.system_path['qrexec_client_path'],
            '-d', str(self.name),
            '{}:{}'.format(user, command),
            **kwargs)

    @asyncio.coroutine
    def run_for_stdio(self, *args, input=None, **kwargs):
        '''Run a shell command inside the domain using qubes.VMShell qrexec.

        This method is a coroutine.

        *kwargs* are passed verbatim to :py:meth:`run_service_for_stdio`.
        See disclaimer there.
        '''  # pylint: disable=redefined-builtin

        kwargs.setdefault('stdin', subprocess.PIPE)
        kwargs.setdefault('stdout', subprocess.PIPE)
        kwargs.setdefault('stderr', subprocess.PIPE)
        p = yield from self.run(*args, **kwargs)
        stdouterr = yield from p.communicate(input=input)

        if p.returncode:
            raise subprocess.CalledProcessError(p.returncode,
                args[0], *stdouterr)

        return stdouterr

    def request_memory(self, mem_required=None):
        # overhead of per-qube/per-vcpu Xen structures,
        # taken from OpenStack nova/virt/xenapi/driver.py
        # see https://wiki.openstack.org/wiki/XenServer/Overhead
        # add an extra MB because Nova rounds up to MBs

        if not qmemman_present:
            return

        if mem_required is None:
            if self.virt_mode == 'hvm':
                if self.stubdom_mem:
                    stubdom_mem = self.stubdom_mem
                else:
                    if self.features.check_with_template('linux-stubdom', True):
                        stubdom_mem = 128 # from libxl_create.c
                    else:
                        stubdom_mem = 28 # from libxl_create.c
                stubdom_mem += 16 # video ram
            else:
                stubdom_mem = 0

            mem_required = int(self.memory + stubdom_mem) * 1024 * 1024

        qmemman_client = qubes.qmemman.client.QMemmanClient()
        try:
            mem_required_with_overhead = mem_required + MEM_OVERHEAD_BASE \
                + self.vcpus * MEM_OVERHEAD_PER_VCPU
            got_memory = qmemman_client.request_memory(
                mem_required_with_overhead)

        except IOError as e:
            raise IOError('Failed to connect to qmemman: {!s}'.format(e))

        if not got_memory:
            qmemman_client.close()
            raise qubes.exc.QubesMemoryError(self)

        return qmemman_client

    @staticmethod
    @asyncio.coroutine
    def start_daemon(*command, input=None, **kwargs):
        '''Start a daemon for the VM

        This function take care to run it as appropriate user.

        :param command: command to run (array for
            :py:meth:`subprocess.check_call`)
        :param kwargs: args for :py:meth:`subprocess.check_call`
        :return: None
        '''  # pylint: disable=redefined-builtin

        if os.getuid() == 0:
            # try to always have VM daemons running as normal user, otherwise
            # some files (like clipboard) may be created as root and cause
            # permission problems
            qubes_group = grp.getgrnam('qubes')
            command = ['runuser', '-u', qubes_group.gr_mem[0], '--'] + \
                list(command)
        p = yield from asyncio.create_subprocess_exec(*command, **kwargs)
        stdout, stderr = yield from p.communicate(input=input)
        if p.returncode:
            raise subprocess.CalledProcessError(p.returncode, command,
                output=stdout, stderr=stderr)

    @asyncio.coroutine
    def start_qrexec_daemon(self):
        '''Start qrexec daemon.

        :raises OSError: when starting fails.
        '''

        self.log.debug('Starting the qrexec daemon')
        qrexec_args = [str(self.xid), self.name, self.default_user]
        if not self.debug:
            qrexec_args.insert(0, "-q")

        qrexec_env = os.environ.copy()
        if not self.features.check_with_template('qrexec', False):
            self.log.debug(
                'Starting the qrexec daemon in background, because of features')
            qrexec_env['QREXEC_STARTUP_NOWAIT'] = '1'
        else:
            qrexec_env['QREXEC_STARTUP_TIMEOUT'] = str(self.qrexec_timeout)

        try:
            yield from self.start_daemon(
                qubes.config.system_path['qrexec_daemon_path'], *qrexec_args,
                env=qrexec_env)
        except subprocess.CalledProcessError:
            raise qubes.exc.QubesVMError(self, 'Cannot execute qrexec-daemon!')

    @asyncio.coroutine
    def start_qubesdb(self):
        '''Start QubesDB daemon.

        :raises OSError: when starting fails.
        '''

        # drop old connection to QubesDB, if any
        self._qdb_connection = None

        self.log.info('Starting Qubes DB')
        try:
            yield from self.start_daemon(
                qubes.config.system_path['qubesdb_daemon_path'],
                str(self.xid),
                self.name)
        except subprocess.CalledProcessError:
            raise qubes.exc.QubesException('Cannot execute qubesdb-daemon')

    @asyncio.coroutine
    def create_on_disk(self, pool=None, pools=None):
        '''Create files needed for VM.
        '''

        self.log.info('Creating directory: {0}'.format(self.dir_path))
        os.makedirs(self.dir_path, mode=0o775)

        if pool or pools:
            # pylint: disable=attribute-defined-outside-init
            self.volume_config = _patch_volume_config(self.volume_config, pool,
                                                      pools)
            self.storage = qubes.storage.Storage(self)

        try:
            yield from self.storage.create()
        except:
            try:
                yield from self.storage.remove()
                os.rmdir(self.dir_path)
            except:  # pylint: disable=bare-except
                self.log.exception('failed to cleanup {} after failed VM '
                                   'creation'.format(self.dir_path))
            raise

        self.log.info('Creating icon symlink: {} -> {}'.format(
            self.icon_path, self.label.icon_path))
        if hasattr(os, "symlink"):
            os.symlink(self.label.icon_path, self.icon_path)
        else:
            shutil.copy(self.label.icon_path, self.icon_path)

        # fire hooks
        yield from self.fire_event_async('domain-create-on-disk')

    @asyncio.coroutine
    def remove_from_disk(self):
        '''Remove domain remnants from disk.'''
        if not self.is_halted():
            raise qubes.exc.QubesVMNotHaltedError(
                "Can't remove VM {!s}, beacuse it's in state {!r}.".format(
                    self, self.get_power_state()))

        yield from self.fire_event_async('domain-remove-from-disk')
        try:
            # TODO: make it async?
            shutil.rmtree(self.dir_path)
        except OSError as e:
            if e.errno == errno.ENOENT:
                pass
            else:
                raise
        yield from self.storage.remove()

    @asyncio.coroutine
    def clone_disk_files(self, src, pool=None, pools=None, ):
        '''Clone files from other vm.

        :param qubes.vm.qubesvm.QubesVM src: source VM
        '''

        # If the current vm name is not a part of `self.app.domains.keys()`,
        # then the current vm is in creation process. Calling
        # `self.is_halted()` at this point, would instantiate libvirt, we want
        # avoid that.
        if self.name in self.app.domains.keys() and not self.is_halted():
            raise qubes.exc.QubesVMNotHaltedError(
                self, 'Cannot clone a running domain {!r}'.format(self.name))

        msg = "Destination {!s} already exists".format(self.dir_path)
        assert not os.path.exists(self.dir_path), msg

        self.log.info('Creating directory: {0}'.format(self.dir_path))
        os.makedirs(self.dir_path, mode=0o775)

        if pool or pools:
            # pylint: disable=attribute-defined-outside-init
            self.volume_config = _patch_volume_config(self.volume_config, pool,
                                                      pools)

        self.storage = qubes.storage.Storage(self)
        yield from self.storage.clone(src)
        self.storage.verify()
        assert self.volumes != {}

        if src.icon_path is not None \
                and os.path.exists(src.dir_path) \
                and self.icon_path is not None:
            if os.path.islink(src.icon_path):
                icon_path = os.readlink(src.icon_path)
                self.log.info(
                    'Creating icon symlink {} -> {}'.format(
                        self.icon_path, icon_path))
                os.symlink(icon_path, self.icon_path)
            else:
                self.log.info(
                    'Copying icon {} -> {}'.format(
                        src.icon_path, self.icon_path))
                shutil.copy(src.icon_path, self.icon_path)

        # fire hooks
        yield from self.fire_event_async('domain-clone-files', src=src)

    #
    # methods for querying domain state
    #

    # state of the machine

    def get_power_state(self):
        '''Return power state description string.

        Return value may be one of those:

        =============== ========================================================
        return value    meaning
        =============== ========================================================
        ``'Halted'``    Machine is not active.
        ``'Transient'`` Machine is running, but does not have :program:`guid`
                        or :program:`qrexec` available.
        ``'Running'``   Machine is ready and running.
        ``'Paused'``    Machine is paused.
        ``'Suspended'`` Machine is S3-suspended.
        ``'Halting'``   Machine is in process of shutting down.
        ``'Dying'``     Machine crashed and is unusable.
        ``'Crashed'``   Machine crashed and is unusable, probably because of
                        bug in dom0.
        ``'NA'``        Machine is in unknown state (most likely libvirt domain
                        is undefined).
        =============== ========================================================

        FIXME: graph below may be incomplete and wrong. Click on method name to
        see its documentation.

        .. graphviz::

            digraph {
                node [fontname="sans-serif"];
                edge [fontname="mono"];


                Halted;
                NA;
                Dying;
                Crashed;
                Transient;
                Halting;
                Running;
                Paused [color=gray75 fontcolor=gray75];
                Suspended;

                NA -> Halted;
                Halted -> NA [constraint=false];

                Halted -> Transient
                    [xlabel="start()" URL="#qubes.vm.qubesvm.QubesVM.start"];
                Transient -> Running;

                Running -> Halting
                    [xlabel="shutdown()"
                        URL="#qubes.vm.qubesvm.QubesVM.shutdown"
                        constraint=false];
                Halting -> Dying -> Halted [constraint=false];

                /* cosmetic, invisible edges to put rank constraint */
                Dying -> Halting [style="invis"];
                Halting -> Transient [style="invis"];

                Running -> Halted
                    [label="force_shutdown()"
                        URL="#qubes.vm.qubesvm.QubesVM.force_shutdown"
                        constraint=false];

                Running -> Crashed [constraint=false];
                Crashed -> Halted [constraint=false];

                Running -> Paused
                    [label="pause()" URL="#qubes.vm.qubesvm.QubesVM.pause"
                        color=gray75 fontcolor=gray75];
                Running -> Suspended
                    [label="suspend()" URL="#qubes.vm.qubesvm.QubesVM.suspend"
                        color=gray50 fontcolor=gray50];
                Paused -> Running
                    [label="unpause()" URL="#qubes.vm.qubesvm.QubesVM.unpause"
                        color=gray75 fontcolor=gray75];
                Suspended -> Running
                    [label="resume()" URL="#qubes.vm.qubesvm.QubesVM.resume"
                        color=gray50 fontcolor=gray50];

                Running -> Suspended
                    [label="suspend()" URL="#qubes.vm.qubesvm.QubesVM.suspend"];
                Suspended -> Running
                    [label="resume()" URL="#qubes.vm.qubesvm.QubesVM.resume"];


                { rank=source; Halted NA };
                { rank=same; Transient Halting };
                { rank=same; Crashed Dying };
                { rank=sink; Paused Suspended };
            }

        .. seealso::

            http://wiki.libvirt.org/page/VM_lifecycle
                Description of VM life cycle from the point of view of libvirt.

            https://libvirt.org/html/libvirt-libvirt-domain.html#virDomainState
                Libvirt's enum describing precise state of a domain.
        '''  # pylint: disable=too-many-return-statements

        # don't try to define libvirt domain, if it isn't there, VM surely
        # isn't running
        # reason for this "if": allow vm.is_running() in PCI (or other
        # device) extension while constructing libvirt XML
        if self.app.vmm.offline_mode:
            return 'Halted'
        if self._libvirt_domain is None:
            try:
                self._libvirt_domain = self.app.vmm.libvirt_conn.lookupByUUID(
                    self.uuid.bytes)
            except libvirt.libvirtError as e:
                if e.get_error_code() == libvirt.VIR_ERR_NO_DOMAIN:
                    return 'Halted'
                else:
                    raise

        libvirt_domain = self.libvirt_domain
        if libvirt_domain is None:
            return 'Halted'

        try:
            if libvirt_domain.isActive():
                # pylint: disable=line-too-long
                if libvirt_domain.state()[0] == libvirt.VIR_DOMAIN_PAUSED:
                    return "Paused"
                elif libvirt_domain.state()[0] == libvirt.VIR_DOMAIN_CRASHED:
                    return "Crashed"
                elif libvirt_domain.state()[0] == libvirt.VIR_DOMAIN_SHUTDOWN:
                    return "Halting"
                elif libvirt_domain.state()[0] == libvirt.VIR_DOMAIN_SHUTOFF:
                    return "Dying"
                elif libvirt_domain.state()[0] == libvirt.VIR_DOMAIN_PMSUSPENDED:  # nopep8
                    return "Suspended"
                else:
                    if not self.is_fully_usable():
                        return "Transient"

                    return "Running"

            return 'Halted'
        except libvirt.libvirtError as e:
            if e.get_error_code() == libvirt.VIR_ERR_NO_DOMAIN:
                return 'Halted'
            raise

        assert False

    def is_halted(self):
        ''' Check whether this domain's state is 'Halted'
            :returns: :py:obj:`True` if this domain is halted, \
                :py:obj:`False` otherwise.
            :rtype: bool
        '''
        return self.get_power_state() == 'Halted'

    def is_running(self):
        '''Check whether this domain is running.

        :returns: :py:obj:`True` if this domain is started, \
            :py:obj:`False` otherwise.
        :rtype: bool
        '''

        if self.app.vmm.offline_mode:
            return False

        # don't try to define libvirt domain, if it isn't there, VM surely
        # isn't running
        # reason for this "if": allow vm.is_running() in PCI (or other
        # device) extension while constructing libvirt XML
        if self._libvirt_domain is None:
            try:
                self._libvirt_domain = self.app.vmm.libvirt_conn.lookupByUUID(
                    self.uuid.bytes)
            except libvirt.libvirtError as e:
                if e.get_error_code() == libvirt.VIR_ERR_NO_DOMAIN:
                    return False
                else:
                    raise

        return self.libvirt_domain.isActive()

    def is_paused(self):
        '''Check whether this domain is paused.

        :returns: :py:obj:`True` if this domain is paused, \
            :py:obj:`False` otherwise.
        :rtype: bool
        '''

        return self.libvirt_domain \
            and self.libvirt_domain.state()[0] == libvirt.VIR_DOMAIN_PAUSED

    def is_qrexec_running(self):
        '''Check whether qrexec for this domain is available.

        :returns: :py:obj:`True` if qrexec is running, \
            :py:obj:`False` otherwise.
        :rtype: bool
        '''
        if self.xid < 0:
            return False
        return os.path.exists('/var/run/qubes/qrexec.%s' % self.name)

    def is_fully_usable(self):
        return all(self.fire_event('domain-is-fully-usable'))

    @qubes.events.handler('domain-is-fully-usable')
    def on_domain_is_fully_usable(self, event):
        '''Check whether domain is running and sane.

        Currently this checks for running qrexec.
        '''  # pylint: disable=unused-argument

        # Running gui-daemon implies also VM running
        if not self.is_qrexec_running():
            yield False

    # memory and disk

    def get_mem(self):
        '''Get current memory usage from VM.

        :returns: Memory usage [FIXME unit].
        :rtype: FIXME
        '''

        if self.libvirt_domain is None:
            return 0

        try:
            if not self.libvirt_domain.isActive():
                return 0
            return self.libvirt_domain.info()[1]

        except libvirt.libvirtError as e:
            if e.get_error_code() in (
                    # qube no longer exists
                    libvirt.VIR_ERR_NO_DOMAIN,

                    # libxl_domain_info failed (race condition from isActive)
                    libvirt.VIR_ERR_INTERNAL_ERROR):
                return 0

            else:
                self.log.exception(
                    'libvirt error code: {!r}'.format(e.get_error_code()))
                raise

    def get_mem_static_max(self):
        '''Get maximum memory available to VM.

        :returns: Memory limit [FIXME unit].
        :rtype: FIXME
        '''

        if self.libvirt_domain is None:
            return 0

        try:
            return self.libvirt_domain.maxMemory()

        except libvirt.libvirtError as e:
            if e.get_error_code() in (
                    # qube no longer exists
                    libvirt.VIR_ERR_NO_DOMAIN,

                    # libxl_domain_info failed (race condition from isActive)
                    libvirt.VIR_ERR_INTERNAL_ERROR):
                return 0

            else:
                self.log.exception(
                    'libvirt error code: {!r}'.format(e.get_error_code()))
                raise

    def get_cputime(self):
        '''Get total CPU time burned by this domain since start.

        :returns: CPU time usage [FIXME unit].
        :rtype: FIXME
        '''

        if self.libvirt_domain is None:
            return 0

        if self.libvirt_domain is None:
            return 0
        if not self.libvirt_domain.isActive():
            return 0

        try:
            if not self.libvirt_domain.isActive():
                return 0

        # this does not work, because libvirt
#           return self.libvirt_domain.getCPUStats(
#               libvirt.VIR_NODE_CPU_STATS_ALL_CPUS, 0)[0]['cpu_time']/10**9

            return self.libvirt_domain.info()[4]

        except libvirt.libvirtError as e:
            if e.get_error_code() in (
                    # qube no longer exists
                    libvirt.VIR_ERR_NO_DOMAIN,

                    # libxl_domain_info failed (race condition from isActive)
                    libvirt.VIR_ERR_INTERNAL_ERROR):
                return 0

            else:
                self.log.exception(
                    'libvirt error code: {!r}'.format(e.get_error_code()))
                raise

    # miscellanous

    def get_start_time(self):
        '''Tell when machine was started.

        :rtype: datetime.datetime
        '''
        if not self.is_running():
            return None

        # TODO shouldn't this be qubesdb?
        start_time = self.app.vmm.xs.read('',
            '/vm/{}/start_time'.format(self.uuid))
        if start_time != '':
            return datetime.datetime.fromtimestamp(float(start_time))

        return None

    #
    # helper methods
    #

    def relative_path(self, path):
        '''Return path relative to py:attr:`dir_path`.

        :param str path: Path in question.
        :returns: Relative path.
        '''

        return os.path.relpath(path, self.dir_path)

    def create_qdb_entries(self):
        '''Create entries in Qubes DB.
        '''
        # pylint: disable=no-member

        self.untrusted_qdb.write('/name', self.name)
        self.untrusted_qdb.write('/type', self.__class__.__name__)
        self.untrusted_qdb.write('/qubes-vm-updateable', str(self.updateable))
        self.untrusted_qdb.write('/qubes-vm-persistence',
            'full' if self.updateable else 'rw-only')
        self.untrusted_qdb.write('/qubes-debug-mode', str(int(self.debug)))
        try:
            self.untrusted_qdb.write('/qubes-base-template', self.template.name)
        except AttributeError:
            self.untrusted_qdb.write('/qubes-base-template', '')

        self.untrusted_qdb.write('/qubes-random-seed',
            base64.b64encode(qubes.utils.urandom(64)))

        if self.provides_network:
            # '/qubes-netvm-network' value is only checked for being non empty
            self.untrusted_qdb.write('/qubes-netvm-network', self.gateway)
            self.untrusted_qdb.write('/qubes-netvm-gateway', self.gateway)
            self.untrusted_qdb.write('/qubes-netvm-netmask', self.netmask)

            for i, addr in zip(('primary', 'secondary'), self.dns):
                self.untrusted_qdb.write('/qubes-netvm-{}-dns'.format(i), addr)

        if self.netvm is not None:
            self.untrusted_qdb.write('/qubes-ip', self.visible_ip)
            self.untrusted_qdb.write('/qubes-netmask', self.visible_netmask)
            self.untrusted_qdb.write('/qubes-gateway', self.visible_gateway)

            for i, addr in zip(('primary', 'secondary'), self.dns):
                self.untrusted_qdb.write('/qubes-{}-dns'.format(i), addr)


        tzname = qubes.utils.get_timezone()
        if tzname:
            self.untrusted_qdb.write('/qubes-timezone', tzname)

<<<<<<< HEAD
        for feature, value in self.features.items():
            if not feature.startswith('service.'):
                continue
            service = feature[len('service.'):]
            # forcefully convert to '0' or '1'
            self.untrusted_qdb.write('/qubes-service/{}'.format(service),
                str(int(bool(value))))

        self.untrusted_qdb.write('/qubes-block-devices', '')
=======
        self.qdb.write('/qubes-block-devices', '')
>>>>>>> 73fb16db

        self.untrusted_qdb.write('/qubes-usb-devices', '')

        # TODO: Currently the whole qmemman is quite Xen-specific, so stay with
        # xenstore for it until decided otherwise
        if qmemman_present:
            self.app.vmm.xs.set_permissions('',
                '/local/domain/{}/memory'.format(self.xid),
                [{'dom': self.xid}])

        self.fire_event('domain-qdb-create')

        self.start_qdb_watch(self.name)

    # TODO async; update this in constructor
    def _update_libvirt_domain(self):
        '''Re-initialise :py:attr:`libvirt_domain`.'''
        domain_config = self.create_config_file()
        try:
            self._libvirt_domain = self.app.vmm.libvirt_conn.defineXML(
                domain_config)
        except libvirt.libvirtError as e:
            if e.get_error_code() == libvirt.VIR_ERR_OS_TYPE \
                    and e.get_str2() == 'hvm':
                raise qubes.exc.QubesVMError(self,
                    'HVM qubes are not supported on this machine. '
                    'Check BIOS settings for VT-x/AMD-V extensions.')
            else:
                raise

    #
    # workshop -- those are to be reworked later
    #

    def get_prefmem(self):
        # TODO: qmemman is still xen specific
        untrusted_meminfo_key = self.app.vmm.xs.read('',
            '/local/domain/{}/memory/meminfo'.format(self.xid))

        if untrusted_meminfo_key is None or untrusted_meminfo_key == '':
            return 0

        domain = qubes.qmemman.DomainState(self.xid)
        qubes.qmemman.algo.refresh_meminfo_for_domain(
            domain, untrusted_meminfo_key)
        if domain.mem_used is None:
            # apparently invalid xenstore content
            return 0
        domain.memory_maximum = self.get_mem_static_max() * 1024

        return qubes.qmemman.algo.prefmem(domain) / 1024


def _clean_volume_config(config):
    common_attributes = ['name', 'pool', 'size',
                         'revisions_to_keep', 'rw', 'snap_on_start',
                         'save_on_stop', 'source']
    return {k: v for k, v in config.items() if k in common_attributes}


def _patch_pool_config(config, pool=None, pools=None):
    assert pool is not None or pools is not None
    is_snapshot = config['snap_on_start']
    is_rw = config['rw']

    name = config['name']

    if pool and not is_snapshot and is_rw:
        config['pool'] = str(pool)
    elif pool:
        pass
    elif pools and name in pools.keys():
        if not is_snapshot:
            config['pool'] = str(pools[name])
        else:
            msg = "Can't clone a snapshot volume {!s} to pool {!s} " \
                .format(name, pools[name])
            raise qubes.exc.QubesException(msg)
    return config

def _patch_volume_config(volume_config, pool=None, pools=None):
    assert not (pool and pools), \
        'You can not pass pool & pools parameter at same time'
    assert pool or pools

    result = {}

    for name, config in volume_config.items():
        # copy only the subset of volume_config key/values
        dst_config = _clean_volume_config(config)

        if pool is not None or pools is not None:
            dst_config = _patch_pool_config(dst_config, pool, pools)

        result[name] = dst_config

    return result<|MERGE_RESOLUTION|>--- conflicted
+++ resolved
@@ -1746,19 +1746,7 @@
         if tzname:
             self.untrusted_qdb.write('/qubes-timezone', tzname)
 
-<<<<<<< HEAD
-        for feature, value in self.features.items():
-            if not feature.startswith('service.'):
-                continue
-            service = feature[len('service.'):]
-            # forcefully convert to '0' or '1'
-            self.untrusted_qdb.write('/qubes-service/{}'.format(service),
-                str(int(bool(value))))
-
         self.untrusted_qdb.write('/qubes-block-devices', '')
-=======
-        self.qdb.write('/qubes-block-devices', '')
->>>>>>> 73fb16db
 
         self.untrusted_qdb.write('/qubes-usb-devices', '')
 
