--- conflicted
+++ resolved
@@ -870,21 +870,13 @@
         args['rootdev'] = self.get_rootdev(source_template=source_template)
         args['privatedev'] = "'script:file:{dir}/private.img,xvdb,w',".format(dir=self.dir_path)
         args['volatiledev'] = "'script:file:{dir}/volatile.img,xvdc,w',".format(dir=self.dir_path)
-<<<<<<< HEAD
         if hasattr(self, 'kernel'):
             modulesmode='r'
-            if self.is_updateable() and self.kernel is None:
+            if self.updateable and self.kernel is None:
                 modulesmode='w'
             args['otherdevs'] = "'script:file:{dir}/modules.img,xvdd,{mode}',".format(dir=self.kernels_dir, mode=modulesmode)
         if hasattr(self, 'kernelopts'):
             args['kernelopts'] = self.kernelopts
-=======
-        modulesmode='r'
-        if self.updateable and self.kernel is None:
-            modulesmode='w'
-        args['otherdevs'] = "'script:file:{dir}/modules.img,xvdd,{mode}',".format(dir=self.kernels_dir, mode=modulesmode)
-        args['kernelopts'] = self.kernelopts
->>>>>>> cdd73f3d
 
         return args
 
@@ -2351,7 +2343,6 @@
         self[vm.qid]=vm
         return vm
 
-<<<<<<< HEAD
     def add_new_hvm(self, name, label = None):
 
         qid = self.get_new_unused_qid()
@@ -2366,10 +2357,7 @@
         self[vm.qid]=vm
         return vm
 
-    def add_new_disposablevm(self, name, template_vm, dispid,
-=======
     def add_new_disposablevm(self, name, template, dispid,
->>>>>>> cdd73f3d
                       label = None):
 
         qid = self.get_new_unused_qid()
