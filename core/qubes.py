--- conflicted
+++ resolved
@@ -144,8 +144,6 @@
 
 ### Initialization code
 
-<<<<<<< HEAD
-=======
 # Globally defined lables
 QubesVmLabels = {
     "red":      QubesVmLabel(1, "0xcc0000", "red"     ),
@@ -163,7 +161,6 @@
         for k, v in QubesVmLabels.iteritems()
 }
 
->>>>>>> 1b12df37
 defaults["appvm_label"] = QubesVmLabels["red"]
 defaults["template_label"] = QubesVmLabels["black"]
 defaults["servicevm_label"] = QubesVmLabels["red"]
